[project]
name = "audioevals"
version = "0.4.0"
description = "Effective evaluations for Text-to-Speech (TTS) systems"
readme = "README.md"
authors = [
    { name = "Sayan Jyoti Das", email = "sayanjyotidasworkmail@gmail.com" }
]
<<<<<<< HEAD
requires-python = ">=3.11"
=======
requires-python = ">=3.10"
>>>>>>> 9bd5424a
dependencies = [
    "aiohttp>=3.12.14",
    "audiobox-aesthetics>=0.0.4",
    "av>=15.0.0",
    "jiwer>=4.0.0",
    "numpy>=2.2.1",
    "onnxruntime>=1.22.1",
    "praat-parselmouth>=0.4.6",
    "pydub>=0.25.1",
    "soundfile>=0.13.1",
    "soxr>=0.5.0.post1",
]

[project.scripts]
audioevals = "audioevals.run_evals:main"

[build-system]
requires = ["hatchling"]
build-backend = "hatchling.build"

[dependency-groups]
dev = [
    "jupyter>=1.1.1",
]<|MERGE_RESOLUTION|>--- conflicted
+++ resolved
@@ -6,11 +6,7 @@
 authors = [
     { name = "Sayan Jyoti Das", email = "sayanjyotidasworkmail@gmail.com" }
 ]
-<<<<<<< HEAD
-requires-python = ">=3.11"
-=======
 requires-python = ">=3.10"
->>>>>>> 9bd5424a
 dependencies = [
     "aiohttp>=3.12.14",
     "audiobox-aesthetics>=0.0.4",
